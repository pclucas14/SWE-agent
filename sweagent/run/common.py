"""Common functionality for the run scripts."""

import json
from argparse import ArgumentParser
from pathlib import Path

import yaml
from pydantic import ValidationError
from pydantic_settings import BaseSettings, CliApp, SettingsError
from rich import print as rich_print
from rich.panel import Panel

from sweagent import CONFIG_DIR
from sweagent.types import AgentInfo, AgentRunResult
from sweagent.utils.log import get_logger


def _shorten_strings(data, *, max_length=30):
    """
    Recursively shortens all strings in a nested data structure to a maximum length.

    Args:
        data: The nested data structure (dicts, lists, and strings).
        max_length: The maximum length for strings.

    Returns:
        The modified data structure with shortened strings.
    """
    if isinstance(data, str):
        # Shorten the string if it exceeds the max length
        data = data.replace("\n", "\\n")
        return data[: max_length - 3] + "..."
    elif isinstance(data, list):
        # Recursively process each item in the list
        return [_shorten_strings(item, max_length=max_length) for item in data]
    elif isinstance(data, dict):
        # Recursively process each value in the dictionary
        return {key: _shorten_strings(value, max_length=max_length) for key, value in data.items()}
    else:
        # Return the data as is if it's neither a string, list, nor dict
        return data


_VALIDATION_ERROR_HELP_TEXT = """
The following errors are raised by Pydantic, trying to instantiate the configuration based on
the merged configuration dictionary [bold](see above)[/bold].

Every new indented block corresponds to a different error from Pydantic.
The first line of each block is the attribute that failed validation, the following lines are the error messages.

If you see many lines of errors, there are probably different ways to instantiate the same object (a union type).
For example, there are different deployments with different options each. Pydantic is then trying
one after the other and reporting the failures for each of them.
"""

_SETTING_ERROR_HINTS = """
[red][bold]Hints:[/bold][/red]
- Run `sweagent <subcommand> --print_options` for a complete overview of all available options.
- Run `sweagent <subcommand> --help` for examples

[red][bold]Common mistakes:[/bold][/red]
- You used dashes instead of underscores (wrong: `--num-workers`, correct: `--num_workers`).
- You forgot about part of the hierarchy (wrong: `--model.name`, correct: `--agent.model.name`).
"""


# todo: Parameterize type hints
class BasicCLI:
    def __init__(self, config_type: type[BaseSettings], *, default_settings: bool = True, help_text: str | None = None):
        """This class implements a basic CLI for SWE-agent. It is based on pydantic-settings, i.e., takes
        a `BaseSettings` object. In principle you could just initialize these via `pydantic-settings`'s `CliApp.run`,
        however, we also want to add a `--config` option to load additional config files and some other things.
        We also try to improve a bit on the pydantic error messages in here.

        Args:
            config_type: The type of the configuration object to instantiate.
            default_settings: Whether to load the default settings.
            help_text: If given, this will override the default help text that would usually be shown
                by argparse.
        """
        self.arg_type = config_type
        self.default_settings = default_settings
        self.logger = get_logger("swea-cli", emoji="🔧")
        self.help_text = help_text

    def get_config(self, args: list[str] | None = None) -> BaseSettings:
        """Get the configuration object from defaults and command arguments."""

        # >>> Step 1: Use argparse to add a --config option to load whole config files

        # The defaults if no config file is provided
        # Otherwise, the configs from the respective classes will be used
        parser = ArgumentParser(description=__doc__, add_help=False)
        parser.add_argument(
            "--config",
            type=str,
            action="append",
            default=[],
            help=(
                "Load additional config files. Use this option multiple times to load "
                "multiple files, e.g., --config config1.yaml --config config2.yaml"
            ),
        )
        parser.add_argument(
            "-h",
            "--help",
            action="store_true",
            help="Show help text and exit",
        )
        if self.default_settings:
            parser.add_argument(
                "--no_config_file",
                action="store_true",
                help="Do not load default config file when no config file is provided",
            )
        parser.add_argument(
            "--print_options",
            action="store_true",
            help="Print all additional configuration options that can be set via CLI and exit",
        )
<<<<<<< HEAD
        parser.add_argument(
            "--print_config",
            action="store_true",
            help="Print the final config and exit",
        )
=======
        parser.add_argument("--print-config", action="store_true", help="Print the final config and exit")

        # >>> Step 2: Parse argparse arguments but keep all the remaining arguments.
        # Explicitly handle --help and --print-options

>>>>>>> d78ad7a5
        cli_args, remaining_args = parser.parse_known_args(args)

        if cli_args.help:
            if self.help_text:
                rich_print(self.help_text)
            else:
                parser.print_help()
            exit(0)

        if cli_args.print_options:
            CliApp.run(
                self.arg_type,
                ["--help"],
            )
            exit(0)

        # >>> Step 3: Load config files and merge them in a big nested data structure

        config_merged = {}
        config_files = []
        if cli_args.config:
            config_files.extend(cli_args.config)
            for _f in cli_args.config:
                txt = Path(_f).read_text()
                if not txt.strip():
                    self.logger.warning(f"Config file {_f} is empty")
                    continue
                _loaded = yaml.safe_load(txt)
                config_merged.update(_loaded)
        elif self.default_settings and not cli_args.no_config_file:
            config_file = CONFIG_DIR / "default.yaml"
            config_files.append(config_file)
            msg = (
                f"Loading default config from {config_file}, because no other "
                "config file is specified. Specify --no_config_file to disable this."
            )
            self.logger.info(msg)
            txt = config_file.read_text()
            if not txt.strip():
                self.logger.warning(f"Default config file {config_file} is empty")
                config_merged = {}
            else:
                config_merged = yaml.safe_load(txt)
        else:
            config_merged = {}

        # >>> Step 4: Bring together remaining arguments and the merged config to initialize the config object
        # This is done by CliApp.run from pydantic-settings

        try:
            config: BaseSettings = CliApp.run(self.arg_type, remaining_args, **config_merged, cli_exit_on_error=False)  # type: ignore
        except ValidationError as e:
            rich_print(
                Panel.fit(
                    "[red][bold]Merged configuration dictionary\n[/bold]"
                    "This is all the configuration that was provided from defaults, --config, and CLI arguments[/red]\n\n"
                    + yaml.dump(_shorten_strings(config_merged))
                )
            )
            rich_print(
                Panel.fit(
                    "[red][bold]Validation error[/bold]\n" + _VALIDATION_ERROR_HELP_TEXT + "[/red]\n" + str(e),
                )
            )
            msg = "Invalid configuration. Please check the above output."
            raise RuntimeError(msg) from None
        except SettingsError as e:
            rich_print(Panel.fit("[red][bold]SettingsError[/bold][/red]\n\n" + str(e) + "\n\n" + _SETTING_ERROR_HINTS))
            msg = "Invalid command line arguments. Please check the above output in the box."
            raise RuntimeError(msg) from None

        if cli_args.print_config:  # type: ignore
            print(yaml.dump(config.model_dump()))
            exit(0)

        # Attach config files to the arg object, because we need them for file naming purposes
        # (the output traj directory is named after the last config file)
        config._config_files = config_files  # type: ignore
        return config


def save_predictions(traj_dir: Path, instance_id: str, result: AgentRunResult):
    """Save predictions in a file readable by SWE-bench"""
    output_file = traj_dir / (instance_id + ".pred")
    datum = {
        "model_name_or_path": traj_dir.name,
        "instance_id": instance_id,
        "model_patch": result.info.get("submission"),
    }
    output_file.write_text(json.dumps(datum))


def _is_promising_patch(info: AgentInfo) -> bool:
    """Do we actually believe that the patch will solve the issue?
    Or are we just submitting the last patch we generated before hitting an error?
    """
    # The exit status can also be `submitted (exit_cost)` etc.
    return info.get("exit_status") == "submitted" and info.get("submission") is not None<|MERGE_RESOLUTION|>--- conflicted
+++ resolved
@@ -118,19 +118,15 @@
             action="store_true",
             help="Print all additional configuration options that can be set via CLI and exit",
         )
-<<<<<<< HEAD
         parser.add_argument(
             "--print_config",
             action="store_true",
             help="Print the final config and exit",
         )
-=======
-        parser.add_argument("--print-config", action="store_true", help="Print the final config and exit")
 
         # >>> Step 2: Parse argparse arguments but keep all the remaining arguments.
         # Explicitly handle --help and --print-options
 
->>>>>>> d78ad7a5
         cli_args, remaining_args = parser.parse_known_args(args)
 
         if cli_args.help:
